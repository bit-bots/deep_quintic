--- conflicted
+++ resolved
@@ -366,11 +366,7 @@
         #alive = alive and z > self.get_start_height()
         # angle of the robot in roll and pitch not to far from zero
         rpy = quat2euler(self.quat_in_world)
-<<<<<<< HEAD
-        alive = alive and abs(rpy[0] < math.tau / 8) and abs(rpy[1] < math.tau / 8)
-=======
-        alive = alive and abs(rpy[0]) < math.tau / 4 and abs(rpy[1]) < math.tau / 4
->>>>>>> 96e01f48
+        alive = alive and abs(rpy[0]) < math.tau / 8 and abs(rpy[1]) < math.tau / 8
         return alive
 
     def reset(self):
